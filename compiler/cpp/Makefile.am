--- conflicted
+++ resolved
@@ -63,68 +63,6 @@
                  src/windows/config.h \
                  src/windows/version.h
 
-<<<<<<< HEAD
-if THRIFT_GEN_c_glib
-thrift_SOURCES += src/generate/t_c_glib_generator.cc
-endif
-if THRIFT_GEN_cpp
-thrift_SOURCES += src/generate/t_cpp_generator.cc
-endif
-if THRIFT_GEN_java
-thrift_SOURCES += src/generate/t_java_generator.cc
-endif
-if THRIFT_GEN_as3
-thrift_SOURCES += src/generate/t_as3_generator.cc
-endif
-if THRIFT_GEN_csharp
-thrift_SOURCES += src/generate/t_csharp_generator.cc
-endif
-if THRIFT_GEN_py
-thrift_SOURCES += src/generate/t_py_generator.cc
-endif
-if THRIFT_GEN_rb
-thrift_SOURCES += src/generate/t_rb_generator.cc
-endif
-if THRIFT_GEN_perl
-thrift_SOURCES += src/generate/t_perl_generator.cc
-endif
-if THRIFT_GEN_php
-thrift_SOURCES += src/generate/t_php_generator.cc
-endif
-if THRIFT_GEN_erl
-thrift_SOURCES += src/generate/t_erl_generator.cc
-endif
-if THRIFT_GEN_cocoa
-thrift_SOURCES += src/generate/t_cocoa_generator.cc
-endif
-if THRIFT_GEN_st
-thrift_SOURCES += src/generate/t_st_generator.cc
-endif
-if THRIFT_GEN_ocaml
-thrift_SOURCES += src/generate/t_ocaml_generator.cc
-endif
-if THRIFT_GEN_hs
-thrift_SOURCES += src/generate/t_hs_generator.cc
-endif
-if THRIFT_GEN_xsd
-thrift_SOURCES += src/generate/t_xsd_generator.cc
-endif
-if THRIFT_GEN_html
-thrift_SOURCES += src/generate/t_html_generator.cc
-endif
-if THRIFT_GEN_js
-thrift_SOURCES += src/generate/t_js_generator.cc
-endif
-if THRIFT_GEN_javame
-thrift_SOURCES += src/generate/t_javame_generator.cc
-endif
-if THRIFT_GEN_go
-thrift_SOURCES += src/generate/t_go_generator.cc
-endif
-if THRIFT_GEN_d
-thrift_SOURCES += src/generate/t_d_generator.cc
-endif
-=======
 # Specific client generator source
 thrift_SOURCES += src/generate/t_c_glib_generator.cc \
                   src/generate/t_cpp_generator.cc \
@@ -145,8 +83,8 @@
                   src/generate/t_js_generator.cc \
                   src/generate/t_javame_generator.cc \
                   src/generate/t_delphi_generator.cc \
-                  src/generate/t_go_generator.cc
->>>>>>> a2a9ee99
+                  src/generate/t_go_generator.cc \
+                  src/generate/t_d_generator.cc
 
 thrift_CPPFLAGS = -I$(srcdir)/src
 thrift_CXXFLAGS = -Wall
